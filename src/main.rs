--- conflicted
+++ resolved
@@ -94,8 +94,6 @@
 
 impl TypeMapKey for AppConfig {
     type Value = Arc<AppConfig>;
-<<<<<<< HEAD
-=======
 }
 
 #[derive(Default)]
@@ -103,7 +101,6 @@
     message: Option<Message>,
     message_id: MessageId,
     author_id: UserId
->>>>>>> 96fee562
 }
 
 struct Handler;
@@ -119,26 +116,6 @@
             data.get::<AppConfig>().expect("something").clone()
         };
 
-<<<<<<< HEAD
-        println!("Got message from {:?}", msg.author.id);
-        // Don't care about messages from self.
-        if msg.author.id == config.bot_user_id {
-            println!("This is the bot, ignoring.");
-            return
-        }
-
-        // If we have the channel id in the config map, we should get the
-        // source language here
-        let mut channel_lang = String::from("en-GB");
-        if config.source_channel_language.contains_key(&msg.channel_id) {
-            channel_lang = String::from(config.source_channel_language.get(&msg.channel_id).unwrap());
-            println!("Found message in channel {:?} with expected source language {}", msg.channel_id, channel_lang);
-        } else {
-            println!("The bot is not active in the channel with ID: {}", msg.channel_id);
-        }
-
-        println!("Got a message in channel {}", &msg.channel_id);
-=======
         println!("Got message from {:?} ({}): {}", msg.author.id, msg.author.name, msg.content.clone());
         // Don't care about messages from self.
         if is_bot_message(config.bot_user_id, msg.author.id) {
@@ -176,7 +153,6 @@
         } else {
             channel_lang = config.default_language.clone();
         }
->>>>>>> 96fee562
 
         // Get a the thread-safe lock on the translations from the context's data store
         let translations_lock = {
@@ -188,7 +164,6 @@
             // Wrapping the value in Arc means we can keep the data lock open
             // for minimal time
             data_read.get::<Translations>().expect("Expected something").clone()
-<<<<<<< HEAD
         };
 
         let default_language = &config.default_language;
@@ -207,30 +182,6 @@
         // We may however want to send a Source Bot Reply, so we should check
         // that a little bit later
 
-        // Get a reference to the replied-to message (if any).
-        let reply_to = match msg.referenced_message.clone() {
-            Some(m) => m.id,
-            None => MessageId::from(0)
-        };
-=======
-        };
-
-        let default_language = &config.default_language;
-
-        // Unless we discern otherwise, a message in this channel should be
-        // translated into the operator_language and result in an Aggregate Bot
-        // Message.
-        let mut target_message = BotMessage {
-            target_channel_id: ChannelId::from(config.aggregate_channel_id),
-            target_language: String::from(default_language),
-            // A reply to the BotMessage should result in the _next_ BotMessage
-            // replying to the original message!
-            target_reply_to_message: MessageId::from(msg.id)
-        };
-
-        // We may however want to send a Source Bot Reply, so we should check
-        // that a little bit later
-
         // If the message we are replying to is an Aggregate Bot Message, then
         // we are likely to want to send a Source Bot Reply as a result of the
         // translation.
@@ -242,7 +193,6 @@
         // Source Reply -> Aggregate Bot Reply
         // Aggregate Message -> Source Bot Message
         // Aggregate Reply -> Source Bot Reply
->>>>>>> 96fee562
 
         println!("This is a reply to message {}", reply_to);
 
@@ -269,20 +219,10 @@
                 .await;
 
             let referenced_past_translation = all_past_translations
-<<<<<<< HEAD
-                .get(&reply_to);
+                .get(&reply_to.message_id);
 
             target_message = match referenced_past_translation {
                 Some(s) => BotMessage {
-                    // Here is where we should be doing some work to find out
-                    // what we have just got a hold of.
-
-=======
-                .get(&reply_to.message_id);
-
-            target_message = match referenced_past_translation {
-                Some(s) => BotMessage {
->>>>>>> 96fee562
                     // The target channel ID is the inverse.
                     // Source -> Aggregate
                     // Aggregate -> Source
@@ -295,10 +235,6 @@
 
         };
 
-<<<<<<< HEAD
-        println!("Translating to {}, then sending a message to channel {}", &target_message.target_language, target_message.target_channel_id);
-
-=======
         // If the message we are replying to was _not_ written by the bot, we
         // should be printing this in the aggregate channel, not the source
         match reply_to.message.clone() {
@@ -320,7 +256,6 @@
 
         println!("Translating to {}, then sending a message to channel {}", &target_message.target_language, target_message.target_channel_id);
 
->>>>>>> 96fee562
         // Go do the translation with deepL
         let translation = translate_message(
             msg.content.clone(),
@@ -339,14 +274,11 @@
             let mut translations = translations_lock.write().await;
             translations.entry(msg.id.clone()).or_insert(past_translation.clone());
             println!("Stored the message {:?} with key {}", past_translation.clone(), msg.id.clone());
-<<<<<<< HEAD
-=======
         };
 
         let from_name = match msg.clone().author_nick(&ctx.http).await {
             Some(_nickname) => _nickname,
             None => msg.clone().author.name
->>>>>>> 96fee562
         };
 
         let sent_message_result = target_message.target_channel_id.send_message(&ctx.http, |f| {
@@ -354,31 +286,6 @@
             let content = format!("{} (from: {})", translation.text, from_name);
             let mut message_builder = f.content(content);
 
-<<<<<<< HEAD
-        let sent_message_result = target_message.target_channel_id.send_message(&ctx.http, |f| {
-
-            let mut msg_ref = MessageReference::from(&msg);
-
-            // Here lies some code which conditionally attaches  the bot's reply
-            // to either the just-translated message, or the message which was
-            // replied-to by said message (whose language we have just
-            // translated back into).
-            // Not sure whether this is too confusing or not though, and you
-            // loee the "audit trail"
-            if reply_to != 0 {
-                println!("This message is a reply to {} in the channel {}", target_message.target_reply_to_message, target_message.target_channel_id);
-                msg_ref = MessageReference::from((target_message.target_channel_id, target_message.target_reply_to_message));
-            }
-
-            // We want to reply to a message if: this is the channel that the
-            // original message was typed in. So if the message we're sending
-            // right now is a return translation
-            let content = format!("{} (from: {})", translation.text, msg.clone().author.name);
-            let mut message_builder = f.content(content);
-            if reply_to != 0 {
-                message_builder = message_builder.reference_message(msg_ref);
-            }
-=======
             // If `msg` is a reply TO A BOT MESSAGE, we want to attach the built
             // message to something
             if
@@ -390,7 +297,6 @@
                 message_builder = message_builder.reference_message(msg_ref);
             }
 
->>>>>>> 96fee562
             message_builder
         }).await;
 
